--- conflicted
+++ resolved
@@ -102,8 +102,6 @@
   }
 }
 
-<<<<<<< HEAD
-=======
 // Maps intrinsic runtime type category and kind values to the appropriate
 // instantiation of a function object template and calls it with the supplied
 // arguments.
@@ -202,7 +200,6 @@
   }
 }
 
->>>>>>> 57d20cbf
 // Maps a runtime INTEGER kind value to the appropriate instantiation of
 // a function object template and calls it with the supplied arguments.
 template <template <int KIND> class FUNC, typename RESULT, typename... A>
@@ -281,8 +278,6 @@
   }
 }
 
-<<<<<<< HEAD
-=======
 // Calculate result type of (X op Y) for *, //, DOT_PRODUCT, &c.
 std::optional<std::pair<TypeCategory, int>> inline constexpr GetResultType(
     TypeCategory xCat, int xKind, TypeCategory yCat, int yKind) {
@@ -339,6 +334,5 @@
   return std::nullopt;
 }
 
->>>>>>> 57d20cbf
 } // namespace Fortran::runtime
 #endif // FORTRAN_RUNTIME_TOOLS_H_