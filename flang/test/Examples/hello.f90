! Note: On linux, the Fortran runtime wants to include libm as well.
! Note: Add pic to the compilation as gcc will use shared libraries by
! default when they are available.

! RUN: bbc %s -o - | tco | llc --relocation-model=pic --filetype=obj -o %t.o
<<<<<<< HEAD
! RUN: %CC %t.o -L%L -lFortranRuntime -lFortranDecimal -lm -o hello
=======
! RUN: %CC %t.o -L%L -lFortranRuntime -lFortranDecimal -lFortran_main -lstdc++ -lm -o hello
>>>>>>> 724b2a15
! RUN: ./hello | FileCheck %s

! CHECK: Hello, World!
  print *, "Hello, World!"
  end<|MERGE_RESOLUTION|>--- conflicted
+++ resolved
@@ -3,11 +3,7 @@
 ! default when they are available.
 
 ! RUN: bbc %s -o - | tco | llc --relocation-model=pic --filetype=obj -o %t.o
-<<<<<<< HEAD
-! RUN: %CC %t.o -L%L -lFortranRuntime -lFortranDecimal -lm -o hello
-=======
-! RUN: %CC %t.o -L%L -lFortranRuntime -lFortranDecimal -lFortran_main -lstdc++ -lm -o hello
->>>>>>> 724b2a15
+! RUN: %CC %t.o -L%L -lFortranRuntime -lFortranDecimal -lFortran_main -lm -o hello
 ! RUN: ./hello | FileCheck %s
 
 ! CHECK: Hello, World!
