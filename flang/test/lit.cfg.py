# -*- Python -*-

import os
import platform
import re
import subprocess
import sys

import lit.formats
import lit.util

from lit.llvm import llvm_config
from lit.llvm.subst import ToolSubst
from lit.llvm.subst import FindTool

# Configuration file for the 'lit' test runner.

# name: The name of this test suite.
config.name = 'Flang'

# testFormat: The test format to use to interpret tests.
#
# For now we require '&&' between commands, until they get globally killed and
# the test runner updated.
config.test_format = lit.formats.ShTest(not llvm_config.use_lit_shell)

# suffixes: A list of file extensions to treat as test files.
config.suffixes = ['.f', '.F', '.ff', '.FOR', '.for', '.f77', '.f90', '.F90',
                   '.ff90', '.f95', '.F95', '.ff95', '.fpp', '.FPP', '.cuf'
                   '.CUF', '.f18', '.F18', '.fir', '.f03', '.F03', '.f08',
                   '.F08']

# test_source_root: The root path where tests are located.
config.test_source_root = os.path.dirname(__file__)


# test_exec_root: The root path where tests should be run.
config.test_exec_root = os.path.join(config.flang_obj_root, 'test')

config.substitutions.append(('%PATH%', config.environment['PATH']))

llvm_config.use_default_substitutions()

# excludes: A list of directories to exclude from the testsuite. The 'Inputs'
# subdirectories contain auxiliary inputs for various tests in their parent
# directories.
config.excludes = ['Inputs', 'CMakeLists.txt', 'README.txt', 'LICENSE.txt']

# If the new Flang driver is enabled, add the corresponding feature to
# config.
if config.include_flang_new_driver_test:
  config.available_features.add('new-flang-driver')
else:
  config.available_features.add('old-flang-driver')

# test_source_root: The root path where tests are located.
config.test_source_root = os.path.dirname(__file__)

# test_exec_root: The root path where tests should be run.
config.test_exec_root = os.path.join(config.flang_obj_root, 'test')

# Tweak the PATH to include the tools dir.
llvm_config.with_environment('PATH', config.flang_tools_dir, append_path=True)
llvm_config.with_environment('PATH', config.llvm_tools_dir, append_path=True)
# For out-of-tree builds, path to bbc and tco needs to be added

if config.llvm_tools_dir != config.flang_llvm_tools_dir :
  llvm_config.with_environment('PATH', config.flang_llvm_tools_dir, append_path=True)

if config.flang_standalone_build:
    # For builds with FIR, set path for tco and enable related tests
    if config.flang_llvm_tools_dir != "":
        config.available_features.add('fir')
        if config.llvm_tools_dir != config.flang_llvm_tools_dir:
            llvm_config.with_environment('PATH', config.flang_llvm_tools_dir, append_path=True)

config.substitutions.append(('%B', config.flang_obj_root))
config.substitutions.append(("%L", config.flang_libs_dir))
config.substitutions.append(("%moddir", config.flang_intrinsic_modules_dir)) 
if len(config.macos_sysroot) > 0:
  config.substitutions.append(("%CXX", config.cplusplus_executable + " -isysroot " + config.macos_sysroot))
  config.substitutions.append(("%CC", config.c_executable + " -isysroot " + config.macos_sysroot))
else:
  config.substitutions.append(("%CXX", config.cplusplus_executable))
  config.substitutions.append(("%CC", config.c_executable))

# For each occurrence of a flang tool name, replace it with the full path to
# the build directory holding that tool.
<<<<<<< HEAD
tools = [
  ToolSubst('%f18', command=FindTool('f18'),
    extra_args=["-intrinsic-module-directory "+config.flang_intrinsic_modules_dir],
    unresolved='fatal'),
  ToolSubst('%bbc', command=FindTool('bbc'),
    extra_args=["-intrinsic-module-directory "+config.flang_intrinsic_modules_dir],
    unresolved='fatal')
]

=======
tools = []
>>>>>>> 57d20cbf
if config.include_flang_new_driver_test:
   tools.append(ToolSubst('%flang', command=FindTool('flang-new'), unresolved='fatal'))
   tools.append(ToolSubst('%flang_fc1', command=FindTool('flang-new'),
    extra_args=['-fc1'], unresolved='fatal'))
else:
   tools.append(ToolSubst('%flang', command=FindTool('f18'),
    unresolved='fatal'))
   tools.append(ToolSubst('%flang_fc1', command=FindTool('f18'),
    unresolved='fatal'))

if config.flang_standalone_build:
    llvm_config.add_tool_substitutions(tools, [config.flang_llvm_tools_dir])
else:
    llvm_config.add_tool_substitutions(tools, config.llvm_tools_dir)

# Enable libpgmath testing
result = lit_config.params.get("LIBPGMATH")
if result:
    config.environment["LIBPGMATH"] = True

# Preserve the GCC environment for
# Examples/hello.cpp and Lower/end-to-end-character-assignment-driver.cpp
if 'C_INCLUDE_PATH' in os.environ:
    config.environment['C_INCLUDE_PATH'] = os.environ.get('C_INCLUDE_PATH')
if 'CPLUS_INCLUDE_PATH' in os.environ:
    config.environment['CPLUS_INCLUDE_PATH'] = os.environ.get('CPLUS_INCLUDE_PATH')<|MERGE_RESOLUTION|>--- conflicted
+++ resolved
@@ -86,19 +86,12 @@
 
 # For each occurrence of a flang tool name, replace it with the full path to
 # the build directory holding that tool.
-<<<<<<< HEAD
 tools = [
-  ToolSubst('%f18', command=FindTool('f18'),
-    extra_args=["-intrinsic-module-directory "+config.flang_intrinsic_modules_dir],
-    unresolved='fatal'),
   ToolSubst('%bbc', command=FindTool('bbc'),
     extra_args=["-intrinsic-module-directory "+config.flang_intrinsic_modules_dir],
     unresolved='fatal')
 ]
 
-=======
-tools = []
->>>>>>> 57d20cbf
 if config.include_flang_new_driver_test:
    tools.append(ToolSubst('%flang', command=FindTool('flang-new'), unresolved='fatal'))
    tools.append(ToolSubst('%flang_fc1', command=FindTool('flang-new'),
