--- conflicted
+++ resolved
@@ -2148,8 +2148,6 @@
             std::get_if<parser::DataRef>(&designator->value().u)}) {
       if (const auto *name{std::get_if<parser::Name>(&dataRef->u)}) {
         return AssumedTypeDummy(*name);
-<<<<<<< HEAD
-=======
       }
     }
   }
@@ -2161,26 +2159,11 @@
     if (const auto *type{symbol->GetType()}) {
       if (type->category() == semantics::DeclTypeSpec::TypeStar) {
         return symbol;
->>>>>>> 57d20cbf
       }
     }
   }
   return nullptr;
 }
-<<<<<<< HEAD
-template <>
-const Symbol *AssumedTypeDummy<parser::Name>(const parser::Name &name) {
-  if (const Symbol * symbol{name.symbol}) {
-    if (const auto *type{symbol->GetType()}) {
-      if (type->category() == semantics::DeclTypeSpec::TypeStar) {
-        return symbol;
-      }
-    }
-  }
-  return nullptr;
-}
-=======
->>>>>>> 57d20cbf
 template <typename A>
 static const Symbol *AssumedTypePointerOrAllocatableDummy(const A &object) {
   // It is illegal for allocatable of pointer objects to be TYPE(*), but at that
@@ -2206,8 +2189,6 @@
     const parser::PointerObject &x) {
   return AssumedTypePointerOrAllocatableDummy(x);
 }
-<<<<<<< HEAD
-=======
 
 bool ExpressionAnalyzer::CheckIsValidForwardReference(
     const semantics::DerivedTypeSpec &dtSpec) {
@@ -2219,7 +2200,6 @@
   }
   return true;
 }
->>>>>>> 57d20cbf
 
 MaybeExpr ExpressionAnalyzer::Analyze(const parser::FunctionReference &funcRef,
     std::optional<parser::StructureConstructor> *structureConstructor) {
