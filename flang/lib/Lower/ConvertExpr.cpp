--- conflicted
+++ resolved
@@ -837,7 +837,6 @@
       do {
         auto constant =
             fir::getBase(genScalarLit<TC, KIND>(con.At(subscripts), con));
-<<<<<<< HEAD
         auto createIndexes = [&](Fortran::evaluate::ConstantSubscripts subs){
           llvm::SmallVector<mlir::Value, 8> idx;
           for (const auto &[dim, lb] : llvm::zip(subs, con.lbounds()))
@@ -848,13 +847,7 @@
           return idx;
         };
 
-	auto idx = createIndexes(subscripts);
-=======
-        llvm::SmallVector<mlir::Value, 8> idx;
-        for (auto [dim,lb] : llvm::zip(subscripts, con.lbounds()))
-          idx.push_back(
-              builder.createIntegerConstant(getLoc(), idxTy, dim - lb));
->>>>>>> cfd3fd59
+	      auto idx = createIndexes(subscripts);
         auto insVal = builder.createConvert(getLoc(), eleTy, constant);
         auto nextSubscripts(subscripts);
 
@@ -898,7 +891,7 @@
           foundRange = false;
         } else if (continueRange) {
           // Loop until the end of the range is found.
-	  ++elemsInRange;
+	        ++elemsInRange;
           continue;
         } else /* no range */ {
           // If a range has not been found then insert the current value.
@@ -906,13 +899,8 @@
                                                      insVal, idx);
         }
       } while (con.IncrementSubscripts(subscripts));
-<<<<<<< HEAD
-
-      // FIXME: return an ArrayBoxValue
-      return array;
-=======
+
       return fir::ArrayBoxValue{array, extents, lbounds};
->>>>>>> cfd3fd59
     }
   }
 
