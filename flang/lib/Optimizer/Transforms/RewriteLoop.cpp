//===-- RewriteLoop.cpp ---------------------------------------------------===//
//
// Part of the LLVM Project, under the Apache License v2.0 with LLVM Exceptions.
// See https://llvm.org/LICENSE.txt for license information.
// SPDX-License-Identifier: Apache-2.0 WITH LLVM-exception
//
//===----------------------------------------------------------------------===//

#include "flang/Optimizer/Dialect/FIRDialect.h"
#include "flang/Optimizer/Dialect/FIROps.h"
#include "flang/Optimizer/Transforms/Passes.h"
#include "mlir/Dialect/Affine/IR/AffineOps.h"
#include "mlir/Dialect/StandardOps/IR/Ops.h"
#include "mlir/Pass/Pass.h"
#include "mlir/Transforms/DialectConversion.h"
#include "llvm/Support/CommandLine.h"

/// disable FIR to scf dialect conversion
static llvm::cl::opt<bool>
    disableScfConversion("disable-scf-conversion",
                         llvm::cl::desc("disable FIR to SCF pass"),
                         llvm::cl::init(false));

using namespace fir;

namespace {

<<<<<<< HEAD
// Conversion of fir control ops to more primitive control-flow.
//
// FIR loops that cannot be converted to the affine dialect will remain as
// `fir.do_loop` operations.  These can be converted to control-flow operations.

/// Convert `fir.do_loop` to `scf.for`
=======
 // Conversion to CFG
>>>>>>> cea5a316
class ScfLoopConv : public mlir::OpRewritePattern<fir::LoopOp> {
public:
  using OpRewritePattern::OpRewritePattern;

  // FIXME: This should NOT be using scf.for. Instead, fir.do_loop should be
  // lowered to a semantically correct CFG.
  mlir::LogicalResult
  matchAndRewrite(LoopOp loop, mlir::PatternRewriter &rewriter) const override {
    Location loc = loop.getLoc();

    // Create the start and end blocks that will wrap the LoopOp with an
    // initalizer and an end point
    mlir::Block *initBlock = rewriter.getInsertionBlock();
    auto initPos = rewriter.getInsertionPoint();
    mlir::Block *endBlock = rewriter.splitBlock(initBlock, initPos);

    // Split the first LoopOp block in two parts. The part before will be the
    // conditional block since it already has the induction variable and
    // loop-carried values as arguments.
    mlir::Block *conditionalBlock = &loop.region().front();
    mlir::Block *firstBlock = rewriter.splitBlock(conditionalBlock,
                                                  conditionalBlock->begin());
    mlir::Block *lastBlock = &loop.region().back();

    // Move the blocks from the LoopOp between initBlock and endBlock
    rewriter.inlineRegionBefore(loop.region(), endBlock);

    // Get loop values from the LoopOp
    mlir::Value low = loop.lowerBound();
    mlir::Value high = loop.upperBound();
    mlir::Value step = loop.step();
    if (!low || !high) {
      return failure();
    }


    // Initalization block
    rewriter.setInsertionPointToEnd(initBlock);
    mlir::Value zero = rewriter.create<mlir::ConstantIndexOp>(loc, 0);
    mlir::Value one = rewriter.create<mlir::ConstantIndexOp>(loc, 1);
    mlir::Value diff = rewriter.create<mlir::SubIOp>(loc, high, low);
    mlir::Value distance = rewriter.create<mlir::AddIOp>(loc, diff, step);
    mlir::Value normalizedDistance =
      rewriter.create<mlir::SignedDivIOp>(loc, distance, step);
    mlir::Type storeType = normalizedDistance.getType();
    mlir::Value tripCounter =
      rewriter.create<fir::AllocaOp>(loc, storeType, llvm::None);
    rewriter.create<fir::StoreOp>(loc, normalizedDistance, tripCounter);

    SmallVector<mlir::Value, 8> loopOperands;
    loopOperands.push_back(low);
    mlir::ValueRange operands = loop.getIterOperands();
    loopOperands.append(operands.begin(), operands.end());

    // TODO: replace with a command line flag
    // onetrip flag determines whether loop should be executed once, before
    // conditionals are checked
    static const bool onetrip = false;
    if (onetrip) {
      rewriter.create<BranchOp>(loc, firstBlock, ArrayRef<Value>());
    } else {
      rewriter.create<BranchOp>(loc, conditionalBlock, loopOperands);
    }


    // Last loop block
    mlir::Operation *terminator = lastBlock->getTerminator();
    rewriter.setInsertionPointToEnd(lastBlock);
    mlir::Value index = conditionalBlock->getArgument(0);
    mlir::Value steppedIndex =
      rewriter.create<AddIOp>(loc, index, step).getResult();
    mlir::Value tripCount = rewriter.create<fir::LoadOp>(loc, tripCounter);
    mlir::Value steppedTripCount =
      rewriter.create<mlir::SubIOp>(loc, tripCount, one);
    rewriter.create<fir::StoreOp>(loc, steppedTripCount, tripCounter);

    SmallVector<mlir::Value, 8> loopCarried;
    loopCarried.push_back(steppedIndex);
    loopCarried.append(terminator->operand_begin(), terminator->operand_end());
    rewriter.create<BranchOp>(loc, conditionalBlock, loopCarried);
    rewriter.eraseOp(terminator);

    if (!steppedIndex) {
      return failure();
    }


    // Conditional block
    rewriter.setInsertionPointToEnd(conditionalBlock);
    mlir::Value tripCountValue =
      rewriter.create<fir::LoadOp>(loc, tripCounter);
    mlir::Value comparison =
      rewriter.create<CmpIOp>(loc, CmpIPredicate::sgt, tripCountValue, zero);

    rewriter.create<CondBranchOp>(loc, comparison, firstBlock,
                                  ArrayRef<Value>(), endBlock,
                                  ArrayRef<Value>());


    // The result of the loop operation is the values of the condition block
    // arguments except the induction variable on the last iteration.
    rewriter.replaceOp(loop, conditionalBlock->getArguments().drop_front());

    return success();
  }
};

<<<<<<< HEAD
/// Convert `fir.result` to `scf.yield`
class ScfResultConv : public mlir::OpRewritePattern<fir::ResultOp> {
=======

// Conversion to the SCF dialect.
//
// FIR loops that cannot be converted to the affine dialect will remain as
// `fir.do_loop` operations.  These can be converted to `scf.for` operations.
// MLIR includes a pass to lower `scf.for` operations to a CFG.

/// Convert `fir.if` to `scf.if`
class ScfIfConv : public mlir::OpRewritePattern<fir::WhereOp> {
>>>>>>> cea5a316
public:
  using OpRewritePattern::OpRewritePattern;

  mlir::LogicalResult
  matchAndRewrite(fir::ResultOp op,
                  mlir::PatternRewriter &rewriter) const override {
    rewriter.replaceOpWithNewOp<mlir::scf::YieldOp>(op);
    return success();
  }
};

/// Convert `fir.if` to control-flow
class ScfIfConv : public mlir::OpRewritePattern<fir::WhereOp> {
public:
  using OpRewritePattern::OpRewritePattern;

  mlir::LogicalResult
  matchAndRewrite(WhereOp where,
                  mlir::PatternRewriter &rewriter) const override {
    auto loc = where.getLoc();

    // Split the block containing the 'fir.if' into two parts.  The part before
    // will contain the condition, the part after will be the continuation
    // point.
    auto *condBlock = rewriter.getInsertionBlock();
    auto opPosition = rewriter.getInsertionPoint();
    auto *remainingOpsBlock = rewriter.splitBlock(condBlock, opPosition);
    mlir::Block *continueBlock;
    if (where.getNumResults() == 0) {
      continueBlock = remainingOpsBlock;
    } else {
      continueBlock =
          rewriter.createBlock(remainingOpsBlock, where.getResultTypes());
      rewriter.create<BranchOp>(loc, remainingOpsBlock);
    }

    // Move blocks from the "then" region to the region containing 'fir.if',
    // place it before the continuation block, and branch to it.
    auto &whereRegion = where.whereRegion();
    auto *whereBlock = &whereRegion.front();
    mlir::Operation *whereTerminator = whereRegion.back().getTerminator();
    mlir::ValueRange whereTerminatorOperands = whereTerminator->getOperands();
    rewriter.setInsertionPointToEnd(&whereRegion.back());
    rewriter.create<BranchOp>(loc, continueBlock, whereTerminatorOperands);
    rewriter.eraseOp(whereTerminator);
    rewriter.inlineRegionBefore(whereRegion, continueBlock);

    // Move blocks from the "else" region (if present) to the region containing
    // 'fir.if', place it before the continuation block and branch to it.  It
    // will be placed after the "then" regions.
    auto *otherwiseBlock = continueBlock;
    auto &otherwiseRegion = where.otherRegion();
    if (!otherwiseRegion.empty()) {
      otherwiseBlock = &otherwiseRegion.front();
      mlir::Operation *otherwiseTerm = otherwiseRegion.back().getTerminator();
      mlir::ValueRange otherwiseTermOperands = otherwiseTerm->getOperands();
      rewriter.setInsertionPointToEnd(&otherwiseRegion.back());
      rewriter.create<BranchOp>(loc, continueBlock, otherwiseTermOperands);
      rewriter.eraseOp(otherwiseTerm);
      rewriter.inlineRegionBefore(otherwiseRegion, continueBlock);
    }

    rewriter.setInsertionPointToEnd(condBlock);
    rewriter.create<mlir::CondBranchOp>(
        loc, where.condition(), whereBlock, llvm::ArrayRef<mlir::Value>(),
        otherwiseBlock, llvm::ArrayRef<mlir::Value>());
    rewriter.replaceOp(where, continueBlock->getArguments());
    return success();
  }
};

/// Convert `fir.iter_while` to control-flow.
class ScfIterWhileConv : public mlir::OpRewritePattern<fir::IterWhileOp> {
public:
  using OpRewritePattern::OpRewritePattern;

  mlir::LogicalResult
  matchAndRewrite(fir::IterWhileOp whileOp,
                  mlir::PatternRewriter &rewriter) const override {
    mlir::Location loc = whileOp.getLoc();

    // Start by splitting the block containing the 'fir.do_loop' into two parts.
    // The part before will get the init code, the part after will be the end
    // point.
    auto *initBlock = rewriter.getInsertionBlock();
    auto initPosition = rewriter.getInsertionPoint();
    auto *endBlock = rewriter.splitBlock(initBlock, initPosition);

    // Use the first block of the loop body as the condition block since it is
    // the block that has the induction variable and loop-carried values as
    // arguments. Split out all operations from the first block into a new
    // block. Move all body blocks from the loop body region to the region
    // containing the loop.
    auto *conditionBlock = &whileOp.region().front();
    auto *firstBodyBlock =
        rewriter.splitBlock(conditionBlock, conditionBlock->begin());
    auto *lastBodyBlock = &whileOp.region().back();
    rewriter.inlineRegionBefore(whileOp.region(), endBlock);
    auto iv = conditionBlock->getArgument(0);
    auto iterateVar = conditionBlock->getArgument(1);

    // Append the induction variable stepping logic to the last body block and
    // branch back to the condition block. Loop-carried values are taken from
    // operands of the loop terminator.
    mlir::Operation *terminator = lastBodyBlock->getTerminator();
    rewriter.setInsertionPointToEnd(lastBodyBlock);
    auto step = whileOp.step();
    auto stepped = rewriter.create<AddIOp>(loc, iv, step).getResult();
    if (!stepped)
      return failure();

    llvm::SmallVector<mlir::Value, 8> loopCarried;
    loopCarried.push_back(stepped);
    loopCarried.append(terminator->operand_begin(), terminator->operand_end());
    rewriter.create<BranchOp>(loc, conditionBlock, loopCarried);
    rewriter.eraseOp(terminator);

    // Compute loop bounds before branching to the condition.
    rewriter.setInsertionPointToEnd(initBlock);
    mlir::Value lowerBound = whileOp.lowerBound();
    mlir::Value upperBound = whileOp.upperBound();
    if (!lowerBound || !upperBound)
      return failure();

    // The initial values of loop-carried values is obtained from the operands
    // of the loop operation.
    llvm::SmallVector<mlir::Value, 8> destOperands;
    destOperands.push_back(lowerBound);
    auto iterOperands = whileOp.getIterOperands();
    destOperands.append(iterOperands.begin(), iterOperands.end());
    rewriter.create<BranchOp>(loc, conditionBlock, destOperands);

    // With the body block done, we can fill in the condition block.
    rewriter.setInsertionPointToEnd(conditionBlock);
    auto comp1 =
        rewriter.create<CmpIOp>(loc, CmpIPredicate::slt, iv, upperBound);
    // Remember to AND in the early-exit bool.
    auto comparison = rewriter.create<AndOp>(loc, comp1, iterateVar);
    rewriter.create<CondBranchOp>(loc, comparison, firstBodyBlock,
                                  llvm::ArrayRef<mlir::Value>(), endBlock,
                                  llvm::ArrayRef<mlir::Value>());
    // The result of the loop operation is the values of the condition block
    // arguments except the induction variable on the last iteration.
    rewriter.replaceOp(whileOp, conditionBlock->getArguments().drop_front());
    return success();
  }
};

/// Convert FIR structured control flow ops to SCF ops.
class ScfDialectConversion
    : public mlir::PassWrapper<ScfDialectConversion, mlir::FunctionPass> {
public:
  void runOnFunction() override {
    if (disableScfConversion)
      return;

    auto *context = &getContext();
    mlir::OwningRewritePatternList patterns1;
    patterns1.insert<ScfIterWhileConv>(context);

    mlir::OwningRewritePatternList patterns2;
    patterns2.insert<ScfLoopConv, ScfIfConv, ScfResultConv>(context);
    mlir::ConversionTarget target = *context;
    target.addLegalDialect<mlir::AffineDialect, FIROpsDialect,
                           mlir::scf::SCFDialect, mlir::StandardOpsDialect>();

    // apply the patterns
    target.addIllegalOp<IterWhileOp>();
    if (mlir::failed(mlir::applyPartialConversion(getFunction(), target,
                                                  std::move(patterns1)))) {
      mlir::emitError(mlir::UnknownLoc::get(context),
                      "error in converting to CFG\n");
      signalPassFailure();
    }
    target.addIllegalOp<ResultOp, LoopOp, WhereOp>();
    if (mlir::failed(mlir::applyPartialConversion(getFunction(), target,
                                                  std::move(patterns2)))) {
      mlir::emitError(mlir::UnknownLoc::get(context),
                      "error in converting to scf dialect\n");
      signalPassFailure();
    }
  }
};
} // namespace

/// Convert FIR's structured control flow ops to SCF ops.  This
/// conversion enables the `createLowerToCFGPass` to transform these to CFG
/// form.
std::unique_ptr<mlir::Pass> fir::createLowerToScfPass() {
  return std::make_unique<ScfDialectConversion>();
}<|MERGE_RESOLUTION|>--- conflicted
+++ resolved
@@ -17,158 +17,111 @@
 
 /// disable FIR to scf dialect conversion
 static llvm::cl::opt<bool>
-    disableScfConversion("disable-scf-conversion",
-                         llvm::cl::desc("disable FIR to SCF pass"),
+    disableCfgConversion("disable-cfg-conversion",
+                         llvm::cl::desc("disable FIR to CFG pass"),
                          llvm::cl::init(false));
 
 using namespace fir;
 
 namespace {
 
-<<<<<<< HEAD
 // Conversion of fir control ops to more primitive control-flow.
 //
 // FIR loops that cannot be converted to the affine dialect will remain as
 // `fir.do_loop` operations.  These can be converted to control-flow operations.
 
-/// Convert `fir.do_loop` to `scf.for`
-=======
- // Conversion to CFG
->>>>>>> cea5a316
-class ScfLoopConv : public mlir::OpRewritePattern<fir::LoopOp> {
+/// Convert `fir.do_loop` to CFG
+class CfgLoopConv : public mlir::OpRewritePattern<fir::LoopOp> {
 public:
   using OpRewritePattern::OpRewritePattern;
 
-  // FIXME: This should NOT be using scf.for. Instead, fir.do_loop should be
-  // lowered to a semantically correct CFG.
   mlir::LogicalResult
   matchAndRewrite(LoopOp loop, mlir::PatternRewriter &rewriter) const override {
-    Location loc = loop.getLoc();
+    auto loc = loop.getLoc();
 
     // Create the start and end blocks that will wrap the LoopOp with an
     // initalizer and an end point
-    mlir::Block *initBlock = rewriter.getInsertionBlock();
+    auto *initBlock = rewriter.getInsertionBlock();
     auto initPos = rewriter.getInsertionPoint();
-    mlir::Block *endBlock = rewriter.splitBlock(initBlock, initPos);
+    auto *endBlock = rewriter.splitBlock(initBlock, initPos);
 
     // Split the first LoopOp block in two parts. The part before will be the
     // conditional block since it already has the induction variable and
     // loop-carried values as arguments.
-    mlir::Block *conditionalBlock = &loop.region().front();
-    mlir::Block *firstBlock = rewriter.splitBlock(conditionalBlock,
-                                                  conditionalBlock->begin());
-    mlir::Block *lastBlock = &loop.region().back();
+    auto *conditionalBlock = &loop.region().front();
+    auto *firstBlock =
+        rewriter.splitBlock(conditionalBlock, conditionalBlock->begin());
+    auto *lastBlock = &loop.region().back();
 
     // Move the blocks from the LoopOp between initBlock and endBlock
     rewriter.inlineRegionBefore(loop.region(), endBlock);
 
     // Get loop values from the LoopOp
-    mlir::Value low = loop.lowerBound();
-    mlir::Value high = loop.upperBound();
-    mlir::Value step = loop.step();
-    if (!low || !high) {
-      return failure();
-    }
-
+    auto low = loop.lowerBound();
+    auto high = loop.upperBound();
+    auto step = loop.step();
 
     // Initalization block
     rewriter.setInsertionPointToEnd(initBlock);
-    mlir::Value zero = rewriter.create<mlir::ConstantIndexOp>(loc, 0);
-    mlir::Value one = rewriter.create<mlir::ConstantIndexOp>(loc, 1);
-    mlir::Value diff = rewriter.create<mlir::SubIOp>(loc, high, low);
-    mlir::Value distance = rewriter.create<mlir::AddIOp>(loc, diff, step);
-    mlir::Value normalizedDistance =
-      rewriter.create<mlir::SignedDivIOp>(loc, distance, step);
-    mlir::Type storeType = normalizedDistance.getType();
-    mlir::Value tripCounter =
-      rewriter.create<fir::AllocaOp>(loc, storeType, llvm::None);
+    auto zero = rewriter.create<mlir::ConstantIndexOp>(loc, 0);
+    auto one = rewriter.create<mlir::ConstantIndexOp>(loc, 1);
+    auto diff = rewriter.create<mlir::SubIOp>(loc, high, low);
+    auto distance = rewriter.create<mlir::AddIOp>(loc, diff, step);
+    auto normalizedDistance =
+        rewriter.create<mlir::SignedDivIOp>(loc, distance, step);
+    auto storeType = normalizedDistance.getType();
+    auto tripCounter =
+        rewriter.create<fir::AllocaOp>(loc, storeType, llvm::None);
     rewriter.create<fir::StoreOp>(loc, normalizedDistance, tripCounter);
 
-    SmallVector<mlir::Value, 8> loopOperands;
+    llvm::SmallVector<mlir::Value, 8> loopOperands;
     loopOperands.push_back(low);
-    mlir::ValueRange operands = loop.getIterOperands();
+    auto operands = loop.getIterOperands();
     loopOperands.append(operands.begin(), operands.end());
 
     // TODO: replace with a command line flag
     // onetrip flag determines whether loop should be executed once, before
     // conditionals are checked
     static const bool onetrip = false;
-    if (onetrip) {
-      rewriter.create<BranchOp>(loc, firstBlock, ArrayRef<Value>());
-    } else {
-      rewriter.create<BranchOp>(loc, conditionalBlock, loopOperands);
-    }
-
+    if (onetrip)
+      rewriter.create<mlir::BranchOp>(loc, firstBlock, ArrayRef<mlir::Value>());
+    else
+      rewriter.create<mlir::BranchOp>(loc, conditionalBlock, loopOperands);
 
     // Last loop block
-    mlir::Operation *terminator = lastBlock->getTerminator();
+    auto *terminator = lastBlock->getTerminator();
     rewriter.setInsertionPointToEnd(lastBlock);
-    mlir::Value index = conditionalBlock->getArgument(0);
-    mlir::Value steppedIndex =
-      rewriter.create<AddIOp>(loc, index, step).getResult();
-    mlir::Value tripCount = rewriter.create<fir::LoadOp>(loc, tripCounter);
-    mlir::Value steppedTripCount =
-      rewriter.create<mlir::SubIOp>(loc, tripCount, one);
+    auto index = conditionalBlock->getArgument(0);
+    auto steppedIndex = rewriter.create<mlir::AddIOp>(loc, index, step);
+    auto tripCount = rewriter.create<fir::LoadOp>(loc, tripCounter);
+    auto steppedTripCount = rewriter.create<mlir::SubIOp>(loc, tripCount, one);
     rewriter.create<fir::StoreOp>(loc, steppedTripCount, tripCounter);
 
-    SmallVector<mlir::Value, 8> loopCarried;
+    llvm::SmallVector<mlir::Value, 8> loopCarried;
     loopCarried.push_back(steppedIndex);
     loopCarried.append(terminator->operand_begin(), terminator->operand_end());
-    rewriter.create<BranchOp>(loc, conditionalBlock, loopCarried);
+    rewriter.create<mlir::BranchOp>(loc, conditionalBlock, loopCarried);
     rewriter.eraseOp(terminator);
-
-    if (!steppedIndex) {
-      return failure();
-    }
-
 
     // Conditional block
     rewriter.setInsertionPointToEnd(conditionalBlock);
-    mlir::Value tripCountValue =
-      rewriter.create<fir::LoadOp>(loc, tripCounter);
-    mlir::Value comparison =
-      rewriter.create<CmpIOp>(loc, CmpIPredicate::sgt, tripCountValue, zero);
-
-    rewriter.create<CondBranchOp>(loc, comparison, firstBlock,
-                                  ArrayRef<Value>(), endBlock,
-                                  ArrayRef<Value>());
-
+    auto tripCountValue = rewriter.create<fir::LoadOp>(loc, tripCounter);
+    auto comparison = rewriter.create<mlir::CmpIOp>(loc, CmpIPredicate::sgt,
+                                                    tripCountValue, zero);
+
+    rewriter.create<mlir::CondBranchOp>(loc, comparison, firstBlock,
+                                        llvm::ArrayRef<mlir::Value>(), endBlock,
+                                        llvm::ArrayRef<mlir::Value>());
 
     // The result of the loop operation is the values of the condition block
     // arguments except the induction variable on the last iteration.
     rewriter.replaceOp(loop, conditionalBlock->getArguments().drop_front());
-
     return success();
   }
 };
 
-<<<<<<< HEAD
-/// Convert `fir.result` to `scf.yield`
-class ScfResultConv : public mlir::OpRewritePattern<fir::ResultOp> {
-=======
-
-// Conversion to the SCF dialect.
-//
-// FIR loops that cannot be converted to the affine dialect will remain as
-// `fir.do_loop` operations.  These can be converted to `scf.for` operations.
-// MLIR includes a pass to lower `scf.for` operations to a CFG.
-
-/// Convert `fir.if` to `scf.if`
-class ScfIfConv : public mlir::OpRewritePattern<fir::WhereOp> {
->>>>>>> cea5a316
-public:
-  using OpRewritePattern::OpRewritePattern;
-
-  mlir::LogicalResult
-  matchAndRewrite(fir::ResultOp op,
-                  mlir::PatternRewriter &rewriter) const override {
-    rewriter.replaceOpWithNewOp<mlir::scf::YieldOp>(op);
-    return success();
-  }
-};
-
 /// Convert `fir.if` to control-flow
-class ScfIfConv : public mlir::OpRewritePattern<fir::WhereOp> {
+class CfgIfConv : public mlir::OpRewritePattern<fir::WhereOp> {
 public:
   using OpRewritePattern::OpRewritePattern;
 
@@ -189,7 +142,7 @@
     } else {
       continueBlock =
           rewriter.createBlock(remainingOpsBlock, where.getResultTypes());
-      rewriter.create<BranchOp>(loc, remainingOpsBlock);
+      rewriter.create<mlir::BranchOp>(loc, remainingOpsBlock);
     }
 
     // Move blocks from the "then" region to the region containing 'fir.if',
@@ -199,7 +152,8 @@
     mlir::Operation *whereTerminator = whereRegion.back().getTerminator();
     mlir::ValueRange whereTerminatorOperands = whereTerminator->getOperands();
     rewriter.setInsertionPointToEnd(&whereRegion.back());
-    rewriter.create<BranchOp>(loc, continueBlock, whereTerminatorOperands);
+    rewriter.create<mlir::BranchOp>(loc, continueBlock,
+                                    whereTerminatorOperands);
     rewriter.eraseOp(whereTerminator);
     rewriter.inlineRegionBefore(whereRegion, continueBlock);
 
@@ -213,7 +167,8 @@
       mlir::Operation *otherwiseTerm = otherwiseRegion.back().getTerminator();
       mlir::ValueRange otherwiseTermOperands = otherwiseTerm->getOperands();
       rewriter.setInsertionPointToEnd(&otherwiseRegion.back());
-      rewriter.create<BranchOp>(loc, continueBlock, otherwiseTermOperands);
+      rewriter.create<mlir::BranchOp>(loc, continueBlock,
+                                      otherwiseTermOperands);
       rewriter.eraseOp(otherwiseTerm);
       rewriter.inlineRegionBefore(otherwiseRegion, continueBlock);
     }
@@ -228,14 +183,14 @@
 };
 
 /// Convert `fir.iter_while` to control-flow.
-class ScfIterWhileConv : public mlir::OpRewritePattern<fir::IterWhileOp> {
+class CfgIterWhileConv : public mlir::OpRewritePattern<fir::IterWhileOp> {
 public:
   using OpRewritePattern::OpRewritePattern;
 
   mlir::LogicalResult
   matchAndRewrite(fir::IterWhileOp whileOp,
                   mlir::PatternRewriter &rewriter) const override {
-    mlir::Location loc = whileOp.getLoc();
+    auto loc = whileOp.getLoc();
 
     // Start by splitting the block containing the 'fir.do_loop' into two parts.
     // The part before will get the init code, the part after will be the end
@@ -263,14 +218,14 @@
     mlir::Operation *terminator = lastBodyBlock->getTerminator();
     rewriter.setInsertionPointToEnd(lastBodyBlock);
     auto step = whileOp.step();
-    auto stepped = rewriter.create<AddIOp>(loc, iv, step).getResult();
+    auto stepped = rewriter.create<mlir::AddIOp>(loc, iv, step).getResult();
     if (!stepped)
       return failure();
 
     llvm::SmallVector<mlir::Value, 8> loopCarried;
     loopCarried.push_back(stepped);
     loopCarried.append(terminator->operand_begin(), terminator->operand_end());
-    rewriter.create<BranchOp>(loc, conditionBlock, loopCarried);
+    rewriter.create<mlir::BranchOp>(loc, conditionBlock, loopCarried);
     rewriter.eraseOp(terminator);
 
     // Compute loop bounds before branching to the condition.
@@ -286,17 +241,17 @@
     destOperands.push_back(lowerBound);
     auto iterOperands = whileOp.getIterOperands();
     destOperands.append(iterOperands.begin(), iterOperands.end());
-    rewriter.create<BranchOp>(loc, conditionBlock, destOperands);
+    rewriter.create<mlir::BranchOp>(loc, conditionBlock, destOperands);
 
     // With the body block done, we can fill in the condition block.
     rewriter.setInsertionPointToEnd(conditionBlock);
     auto comp1 =
-        rewriter.create<CmpIOp>(loc, CmpIPredicate::slt, iv, upperBound);
+        rewriter.create<mlir::CmpIOp>(loc, CmpIPredicate::slt, iv, upperBound);
     // Remember to AND in the early-exit bool.
-    auto comparison = rewriter.create<AndOp>(loc, comp1, iterateVar);
-    rewriter.create<CondBranchOp>(loc, comparison, firstBodyBlock,
-                                  llvm::ArrayRef<mlir::Value>(), endBlock,
-                                  llvm::ArrayRef<mlir::Value>());
+    auto comparison = rewriter.create<mlir::AndOp>(loc, comp1, iterateVar);
+    rewriter.create<mlir::CondBranchOp>(loc, comparison, firstBodyBlock,
+                                        llvm::ArrayRef<mlir::Value>(), endBlock,
+                                        llvm::ArrayRef<mlir::Value>());
     // The result of the loop operation is the values of the condition block
     // arguments except the induction variable on the last iteration.
     rewriter.replaceOp(whileOp, conditionBlock->getArguments().drop_front());
@@ -304,46 +259,36 @@
   }
 };
 
-/// Convert FIR structured control flow ops to SCF ops.
-class ScfDialectConversion
-    : public mlir::PassWrapper<ScfDialectConversion, mlir::FunctionPass> {
+/// Convert FIR structured control flow ops to CFG ops.
+class CfgConversion
+    : public mlir::PassWrapper<CfgConversion, mlir::FunctionPass> {
 public:
   void runOnFunction() override {
-    if (disableScfConversion)
+    if (disableCfgConversion)
       return;
 
     auto *context = &getContext();
-    mlir::OwningRewritePatternList patterns1;
-    patterns1.insert<ScfIterWhileConv>(context);
-
-    mlir::OwningRewritePatternList patterns2;
-    patterns2.insert<ScfLoopConv, ScfIfConv, ScfResultConv>(context);
+    mlir::OwningRewritePatternList patterns;
+    patterns.insert<CfgLoopConv, CfgIfConv, CfgIterWhileConv>(context);
     mlir::ConversionTarget target = *context;
     target.addLegalDialect<mlir::AffineDialect, FIROpsDialect,
-                           mlir::scf::SCFDialect, mlir::StandardOpsDialect>();
+                           mlir::StandardOpsDialect>();
 
     // apply the patterns
-    target.addIllegalOp<IterWhileOp>();
+    target.addIllegalOp<ResultOp, LoopOp, WhereOp, IterWhileOp>();
     if (mlir::failed(mlir::applyPartialConversion(getFunction(), target,
-                                                  std::move(patterns1)))) {
+                                                  std::move(patterns)))) {
       mlir::emitError(mlir::UnknownLoc::get(context),
                       "error in converting to CFG\n");
       signalPassFailure();
     }
-    target.addIllegalOp<ResultOp, LoopOp, WhereOp>();
-    if (mlir::failed(mlir::applyPartialConversion(getFunction(), target,
-                                                  std::move(patterns2)))) {
-      mlir::emitError(mlir::UnknownLoc::get(context),
-                      "error in converting to scf dialect\n");
-      signalPassFailure();
-    }
   }
 };
 } // namespace
 
-/// Convert FIR's structured control flow ops to SCF ops.  This
+/// Convert FIR's structured control flow ops to CFG ops.  This
 /// conversion enables the `createLowerToCFGPass` to transform these to CFG
 /// form.
-std::unique_ptr<mlir::Pass> fir::createLowerToScfPass() {
-  return std::make_unique<ScfDialectConversion>();
+std::unique_ptr<mlir::Pass> fir::createFirToCfgPass() {
+  return std::make_unique<CfgConversion>();
 }